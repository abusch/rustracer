--- conflicted
+++ resolved
@@ -1,19 +1,18 @@
 // Unstable features coming in next Epoch
-<<<<<<< HEAD
 #![feature(match_default_bindings, dyn_trait)]
 // Unstable features needed for light_arena
-#![feature(placement_in_syntax, integer_atomics, vec_resize_default)]
-=======
-#![feature(match_default_bindings, universal_impl_trait, conservative_impl_trait, dyn_trait)]
 #![feature(integer_atomics, vec_resize_default)]
->>>>>>> 3da71395
 // Lints
 #![deny(unused_qualifications, unused_must_use)]
 #![allow(non_snake_case)]
 // Clippy config
-#![cfg_attr(feature = "cargo-clippy",
-            allow(float_cmp, many_single_char_names, unreadable_literal, large_digit_groups,
-                  ifs_same_cond, if_same_then_else, match_same_arms))]
+#![cfg_attr(
+    feature = "cargo-clippy",
+    allow(
+        float_cmp, many_single_char_names, unreadable_literal, large_digit_groups, ifs_same_cond,
+        if_same_then_else, match_same_arms
+    )
+)]
 
 #[macro_use]
 extern crate bitflags;

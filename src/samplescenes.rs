--- conflicted
+++ resolved
@@ -1,14 +1,8 @@
 use std::path::Path;
 use std::sync::Arc;
 
-<<<<<<< HEAD
-use rt::bvh::BVH;
 use rt::camera::PerspectiveCamera;
-use rt::light::{Light, DistantLight, DiffuseAreaLight, InfiniteAreaLight};
-=======
-use rt::camera::Camera;
 use rt::light::{Light, InfiniteAreaLight};
->>>>>>> 254d74a1
 use rt::material::matte::MatteMaterial;
 use rt::material::glass::GlassMaterial;
 use rt::primitive::{Primitive, GeometricPrimitive};
@@ -96,33 +90,4 @@
                                                 Path::new("sky_sanmiguel.tga"))));
 
     Scene::new(camera, primitives, lights)
-<<<<<<< HEAD
-}
-
-pub fn build_scene2(dim: Dim) -> Scene {
-    info!("Building scene");
-    let camera = Box::new(PerspectiveCamera::new(Transform::default(),
-                             Point2f::new(dim.0 as f32, dim.1 as f32),
-                             0.0,
-                             0.0,
-                             50.0));
-    let mut lights: Vec<Arc<Light + Send + Sync>> = Vec::new();
-
-    let shape = Arc::new(Disk::new(5.0, 1.0, 0.0, 360.0, Transform::default()));
-    let material = Arc::new(MatteMaterial::new_image("grid.png"));
-    // let material = Arc::new(MatteMaterial::new_uv_texture());
-
-    let disk = Box::new(GeometricPrimitive {
-                            shape: shape,
-                            area_light: None,
-                            material: Some(material.clone()),
-                        });
-
-    let primitives: Vec<Box<Primitive + Sync + Send>> = vec![disk];
-    // Light
-    lights.push(Arc::new(DistantLight::new(Vector3f::z(), Spectrum::white())));
-
-    Scene::new(camera, primitives, lights)
-=======
->>>>>>> 254d74a1
 }
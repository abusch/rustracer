use std::sync::Arc;
use std::f32::consts;

use na;

use {Point3f, Vector3f, Transform, Point2f};
use bounds::Bounds3f;
use interaction::{Interaction, SurfaceInteraction};
use paramset::ParamSet;
use ray::Ray;
use sampling::concentric_sample_disk;
use shapes::Shape;

pub struct Disk {
    height: f32,
    radius: f32,
    inner_radius: f32,
    phi_max: f32,
    object_to_world: Transform,
    world_to_object: Transform,
}

impl Disk {
    pub fn new(height: f32,
               radius: f32,
               inner_radius: f32,
               phi_max: f32,
               object_to_world: &Transform)
               -> Disk {
        assert!(radius > 0.0 && inner_radius >= 0.0 && phi_max > 0.0);
        Disk {
            height: height,
            radius: radius,
            inner_radius: inner_radius,
            phi_max: na::clamp(phi_max, 0.0, 360.0).to_radians(),
<<<<<<< HEAD
            object_to_world: *object_to_world,
=======
>>>>>>> af7d8c5a
            world_to_object: object_to_world.inverse(),
            object_to_world: object_to_world,
        }
    }

    pub fn create(o2w: &Transform, reverse_orientation: bool, params: &mut ParamSet) -> Arc<Shape> {
        let height = params.find_one_float("height", 0.0);
        let radius = params.find_one_float("radius", 1.0);
        let inner_radius = params.find_one_float("innerradius", 0.0);
        let phimax = params.find_one_float("phimax", 360.0);

        Arc::new(Disk::new(height, radius, inner_radius, phimax, o2w))
    }
}

impl Shape for Disk {
    fn intersect(&self, r: &Ray) -> Option<(SurfaceInteraction, f32)> {
        // Transform ray to object space
        let (ray, _o_err, _d_err) = r.transform(&self.world_to_object);
        // Compute plane intersection for disk
        if ray.d.z == 0.0 {
            // Reject disk intersection for rays parallel to the disk plane
            return None;
        }
        let t_shape_hit = (self.height - ray.o.z) / ray.d.z;
        if t_shape_hit <= 0.0 || t_shape_hit > ray.t_max {
            return None;
        }
        // See if hit point is inside radii and phi_max
        let mut p_hit = ray.at(t_shape_hit);
        let dist2 = p_hit.x * p_hit.x + p_hit.y * p_hit.y;
        if dist2 > self.radius * self.radius || dist2 < self.inner_radius * self.inner_radius {
            return None;
        }
        let mut phi = p_hit.y.atan2(p_hit.x);
        if phi < 0.0 {
            phi += 2.0 * consts::PI;
        }
        if phi > self.phi_max {
            return None;
        }
        // Find parametric representation of disk hit
        let u = phi / self.phi_max;
        let r_hit = dist2.sqrt();
        let one_minus_v = (r_hit - self.inner_radius) / (self.radius - self.inner_radius);
        let v = 1.0 - one_minus_v;
        let dpdu = Vector3f::new(-self.phi_max * p_hit.y, self.phi_max * p_hit.x, 0.0);
        let dpdv = Vector3f::new(p_hit.x, p_hit.y, 0.0) * (self.inner_radius - self.radius) / r_hit;
        // Refine disk intersection point
        p_hit.z = self.height;
        // Compute error bounds for intersection point
        let p_err = Vector3f::new(0.0, 0.0, 0.0);
        // Initialize SurfaceInteraction from parametric information
        let isect =
            SurfaceInteraction::new(p_hit, p_err, Point2f::new(u, v), -ray.d, dpdu, dpdv, self);
        // Update t_hit for quadric intersection

        Some((isect.transform(&self.object_to_world), t_shape_hit))
    }

    fn object_bounds(&self) -> Bounds3f {
        Bounds3f::from_points(&Point3f::new(-self.radius, -self.radius, self.height),
                              &Point3f::new(self.radius, self.radius, self.height))
    }

    fn world_bounds(&self) -> Bounds3f {
        let ob = self.object_bounds();
        let p1 = &self.object_to_world * &ob.p_min;
        let p2 = &self.object_to_world * &ob.p_max;
        let p_min = Point3f::new(p1.x.min(p2.x), p1.y.min(p2.y), p1.z.min(p2.z));
        let p_max = Point3f::new(p1.x.max(p2.x), p1.y.max(p2.y), p1.z.max(p2.z));
        Bounds3f::from_points(&p_min, &p_max)
    }

    fn sample(&self, u: &Point2f) -> (Interaction, f32) {
        let pd = concentric_sample_disk(u);
        let p_obj = Point3f::new(pd.x * self.radius, pd.y * self.radius, self.height);
        let n = self.object_to_world.transform_normal(&Vector3f::z()).normalize();
        let (p, p_err) =
            self.object_to_world.transform_point_with_error(&p_obj, &Vector3f::new(0.0, 0.0, 0.0));
        let pdf = 1.0 / self.area();

        (Interaction::new(p, p_err, Vector3f::new(0.0, 0.0, 0.0), n), pdf)
    }

    fn area(&self) -> f32 {
        self.phi_max * 0.5 * (self.radius * self.radius - self.inner_radius * self.inner_radius)
    }
}<|MERGE_RESOLUTION|>--- conflicted
+++ resolved
@@ -25,7 +25,7 @@
                radius: f32,
                inner_radius: f32,
                phi_max: f32,
-               object_to_world: &Transform)
+               object_to_world: Transform)
                -> Disk {
         assert!(radius > 0.0 && inner_radius >= 0.0 && phi_max > 0.0);
         Disk {
@@ -33,10 +33,6 @@
             radius: radius,
             inner_radius: inner_radius,
             phi_max: na::clamp(phi_max, 0.0, 360.0).to_radians(),
-<<<<<<< HEAD
-            object_to_world: *object_to_world,
-=======
->>>>>>> af7d8c5a
             world_to_object: object_to_world.inverse(),
             object_to_world: object_to_world,
         }
@@ -48,7 +44,7 @@
         let inner_radius = params.find_one_float("innerradius", 0.0);
         let phimax = params.find_one_float("phimax", 360.0);
 
-        Arc::new(Disk::new(height, radius, inner_radius, phimax, o2w))
+        Arc::new(Disk::new(height, radius, inner_radius, phimax, o2w.clone()))
     }
 }
 
